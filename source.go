--- conflicted
+++ resolved
@@ -101,7 +101,6 @@
 	if err != nil {
 		return fmt.Errorf("invalid config: %w", err)
 	}
-<<<<<<< HEAD
 	s.config.URL, err = s.config.addParamsToURL(s.config.URL)
 	if err != nil {
 		return err
@@ -110,34 +109,20 @@
 	if err != nil {
 		return fmt.Errorf("invalid header config: %w", err)
 	}
-=======
-
-	s.config.URL, err = s.config.addParamsToURL()
-	if err != nil {
-		return err
-	}
-
-	s.header, err = config.Config.getHeader()
-	if err != nil {
-		return fmt.Errorf("invalid header config: %w", err)
-	}
-
-	if config.GetRequestDataScript != "" {
+
+	if s.config.GetRequestDataScript != "" {
 		s.requestBuilder, err = newJSRequestBuilder(ctx, cfg, config.GetRequestDataScript)
 		if err != nil {
 			return fmt.Errorf("failed initializing %v: %w", getRequestDataFn, err)
 		}
 	}
 
-	if config.ParseResponseScript != "" {
+	if s.config.ParseResponseScript != "" {
 		s.responseParser, err = newJSResponseParser(ctx, config.ParseResponseScript)
 		if err != nil {
 			return fmt.Errorf("failed initializing %v: %w", parseResponseFn, err)
 		}
 	}
-
-	s.config = config
->>>>>>> ae76a1d4
 
 	return nil
 }
@@ -170,19 +155,10 @@
 		return fmt.Errorf("error pinging URL %q: %w", s.config.URL, err)
 	}
 	defer resp.Body.Close()
-<<<<<<< HEAD
 	if resp.StatusCode >= 400 {
 		return fmt.Errorf("invalid response status code: (%d) %s", resp.StatusCode, http.StatusText(resp.StatusCode))
-=======
-
-	if resp.StatusCode == http.StatusUnauthorized {
-		body, err := io.ReadAll(resp.Body)
-		if err != nil {
-			return fmt.Errorf("failed to read response body: %w", err)
-		}
-		return fmt.Errorf("authorization failed, %s: %s", http.StatusText(http.StatusUnauthorized), string(body))
->>>>>>> ae76a1d4
-	}
+	}
+	s.limiter = rate.NewLimiter(rate.Every(s.config.PollingPeriod), 1)
 
 	return nil
 }
