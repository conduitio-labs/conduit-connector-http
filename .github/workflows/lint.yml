--- conflicted
+++ resolved
@@ -25,9 +25,5 @@
       - name: golangci-lint
         uses: golangci/golangci-lint-action@v4
         with:
-<<<<<<< HEAD
-          version: v1.57.2
-=======
           version: ${{ steps.golangci-lint-version.outputs.v }}
-          skip-pkg-cache: true
->>>>>>> bb80a3c9
+          skip-pkg-cache: true